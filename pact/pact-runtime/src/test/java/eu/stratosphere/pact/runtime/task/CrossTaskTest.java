/***********************************************************************************************************************
 *
 * Copyright (C) 2010 by the Stratosphere project (http://stratosphere.eu)
 *
 * Licensed under the Apache License, Version 2.0 (the "License"); you may not use this file except in compliance with
 * the License. You may obtain a copy of the License at
 *
 *     http://www.apache.org/licenses/LICENSE-2.0
 *
 * Unless required by applicable law or agreed to in writing, software distributed under the License is distributed on
 * an "AS IS" BASIS, WITHOUT WARRANTIES OR CONDITIONS OF ANY KIND, either express or implied. See the License for the
 * specific language governing permissions and limitations under the License.
 *
 **********************************************************************************************************************/

package eu.stratosphere.pact.runtime.task;

import java.util.ArrayList;
import java.util.List;

import junit.framework.Assert;

import org.apache.commons.logging.Log;
import org.apache.commons.logging.LogFactory;
import org.junit.Test;

import eu.stratosphere.pact.common.stubs.Collector;
import eu.stratosphere.pact.common.stubs.CrossStub;
import eu.stratosphere.pact.common.type.PactRecord;
import eu.stratosphere.pact.runtime.task.util.TaskConfig.LocalStrategy;
import eu.stratosphere.pact.runtime.test.util.DelayingInfinitiveInputIterator;
import eu.stratosphere.pact.runtime.test.util.RegularlyGeneratedInputGenerator;
import eu.stratosphere.pact.runtime.test.util.TaskCancelThread;
import eu.stratosphere.pact.runtime.test.util.TaskTestBase;

@SuppressWarnings("javadoc")
public class CrossTaskTest extends TaskTestBase {

	private static final Log LOG = LogFactory.getLog(CrossTaskTest.class);
	
	List<PactRecord> outList = new ArrayList<PactRecord>();

	@Test
	public void testBlock1CrossTask() {

		int keyCnt1 = 10;
		int valCnt1 = 1;
		
		int keyCnt2 = 100;
		int valCnt2 = 4;
		
		super.initEnvironment(1*1024*1024);
		super.addInput(new RegularlyGeneratedInputGenerator(keyCnt1, valCnt1, false), 1);
		super.addInput(new RegularlyGeneratedInputGenerator(keyCnt2, valCnt2, false), 2);
		super.addOutput(this.outList);
		
		CrossTask testTask = new CrossTask();
		super.getTaskConfig().setLocalStrategy(LocalStrategy.NESTEDLOOP_BLOCKED_OUTER_FIRST);
		super.getTaskConfig().setMemorySize(1 * 1024 * 1024);
		
		super.registerTask(testTask, MockCrossStub.class);
		
		try {
			testTask.invoke();
		} catch (Exception e) {
			LOG.debug(e);
			Assert.fail("Invoke method caused exception.");
		}
		
		int expCnt = keyCnt1*valCnt1*keyCnt2*valCnt2;
		
		Assert.assertTrue("Resultset size was "+this.outList.size()+". Expected was "+expCnt, this.outList.size() == expCnt);
		
		this.outList.clear();
				
	}
	
	@Test
	public void testBlock2CrossTask() {

		int keyCnt1 = 10;
		int valCnt1 = 1;
		
		int keyCnt2 = 100;
		int valCnt2 = 4;
		
		super.initEnvironment(1*1024*1024);
		super.addInput(new RegularlyGeneratedInputGenerator(keyCnt1, valCnt1, false), 1);
		super.addInput(new RegularlyGeneratedInputGenerator(keyCnt2, valCnt2, false), 2);
		super.addOutput(this.outList);
		
		CrossTask testTask = new CrossTask();
		super.getTaskConfig().setLocalStrategy(LocalStrategy.NESTEDLOOP_BLOCKED_OUTER_SECOND);
		super.getTaskConfig().setMemorySize(1 * 1024 * 1024);
		
		super.registerTask(testTask, MockCrossStub.class);
		
		try {
			testTask.invoke();
		} catch (Exception e) {
			LOG.debug(e);
			Assert.fail("Invoke method caused exception.");
		}
		
		int expCnt = keyCnt1*valCnt1*keyCnt2*valCnt2;
		
		Assert.assertTrue("Resultset size was "+this.outList.size()+". Expected was "+expCnt, this.outList.size() == expCnt);
		
		this.outList.clear();
		
	}
	
	@Test
	public void testFailingBlockCrossTask() {

		int keyCnt1 = 10;
		int valCnt1 = 1;
		
		int keyCnt2 = 100;
		int valCnt2 = 4;
		
		super.initEnvironment(1*1024*1024);
		super.addInput(new RegularlyGeneratedInputGenerator(keyCnt1, valCnt1, false), 1);
		super.addInput(new RegularlyGeneratedInputGenerator(keyCnt2, valCnt2, false), 2);
		super.addOutput(this.outList);
		
		CrossTask testTask = new CrossTask();
		super.getTaskConfig().setLocalStrategy(LocalStrategy.NESTEDLOOP_BLOCKED_OUTER_FIRST);
		super.getTaskConfig().setMemorySize(1 * 1024 * 1024);
		
		super.registerTask(testTask, MockFailingCrossStub.class);
		
		boolean stubFailed = false;
		
		try {
			testTask.invoke();
		} catch (Exception e) {
			stubFailed = true;
		}
		
		Assert.assertTrue("Stub exception was not forwarded.", stubFailed);
		
		this.outList.clear();
				
	}
	
	@Test
	public void testStream1CrossTask() {

		int keyCnt1 = 10;
		int valCnt1 = 1;
		
		int keyCnt2 = 100;
		int valCnt2 = 4;
		
		super.initEnvironment(1*1024*1024);
		super.addInput(new RegularlyGeneratedInputGenerator(keyCnt1, valCnt1, false), 1);
		super.addInput(new RegularlyGeneratedInputGenerator(keyCnt2, valCnt2, false), 2);
		super.addOutput(this.outList);
		
		CrossTask testTask = new CrossTask();
		super.getTaskConfig().setLocalStrategy(LocalStrategy.NESTEDLOOP_STREAMED_OUTER_FIRST);
		super.getTaskConfig().setMemorySize(1 * 1024 * 1024);
		
		super.registerTask(testTask, MockCrossStub.class);
		
		try {
			testTask.invoke();
		} catch (Exception e) {
			LOG.debug(e);
			Assert.fail("Invoke method caused exception.");
		}
		
		int expCnt = keyCnt1*valCnt1*keyCnt2*valCnt2;
		
		Assert.assertTrue("Resultset size was "+this.outList.size()+". Expected was "+expCnt, this.outList.size() == expCnt);
		
		this.outList.clear();
		
	}
	
	@Test
	public void testStream2CrossTask() {

		int keyCnt1 = 10;
		int valCnt1 = 1;
		
		int keyCnt2 = 100;
		int valCnt2 = 4;
		
		super.initEnvironment(1*1024*1024);
		super.addInput(new RegularlyGeneratedInputGenerator(keyCnt1, valCnt1, false), 1);
		super.addInput(new RegularlyGeneratedInputGenerator(keyCnt2, valCnt2, false), 2);
		super.addOutput(this.outList);
		
		CrossTask testTask = new CrossTask();
		super.getTaskConfig().setLocalStrategy(LocalStrategy.NESTEDLOOP_STREAMED_OUTER_SECOND);
		super.getTaskConfig().setMemorySize(1 * 1024 * 1024);
		
		super.registerTask(testTask, MockCrossStub.class);
		
		try {
			testTask.invoke();
		} catch (Exception e) {
			LOG.debug(e);
			Assert.fail("Invoke method caused exception.");
		}
		
		int expCnt = keyCnt1*valCnt1*keyCnt2*valCnt2;
		
		Assert.assertTrue("Resultset size was "+this.outList.size()+". Expected was "+expCnt, this.outList.size() == expCnt);
		
		this.outList.clear();
		
	}
	
	@Test
	public void testStreamEmptyInnerCrossTask() {

		int keyCnt1 = 10;
		int valCnt1 = 1;
		
		int keyCnt2 = 0;
		int valCnt2 = 0;
		
		super.initEnvironment(1*1024*1024);
		super.addInput(new RegularlyGeneratedInputGenerator(keyCnt1, valCnt1, false), 1);
		super.addInput(new RegularlyGeneratedInputGenerator(keyCnt2, valCnt2, false), 2);
		super.addOutput(this.outList);
		
		CrossTask testTask = new CrossTask();
		super.getTaskConfig().setLocalStrategy(LocalStrategy.NESTEDLOOP_STREAMED_OUTER_FIRST);
		super.getTaskConfig().setMemorySize(1 * 1024 * 1024);
		
		super.registerTask(testTask, MockCrossStub.class);
		
		try {
			testTask.invoke();
		} catch (Exception e) {
			LOG.debug(e);
			Assert.fail("Invoke method caused exception.");
		}
		
		int expCnt = keyCnt1*valCnt1*keyCnt2*valCnt2;
		
		Assert.assertTrue("Resultset size was "+this.outList.size()+". Expected was "+expCnt, this.outList.size() == expCnt);
		
		this.outList.clear();
		
	}
	
	@Test
	public void testStreamEmptyOuterCrossTask() {

		int keyCnt1 = 10;
		int valCnt1 = 1;
		
		int keyCnt2 = 0;
		int valCnt2 = 0;
		
		super.initEnvironment(1*1024*1024);
		super.addInput(new RegularlyGeneratedInputGenerator(keyCnt1, valCnt1, false));
		super.addInput(new RegularlyGeneratedInputGenerator(keyCnt2, valCnt2, false));
		super.addOutput(outList);
		
		CrossTask testTask = new CrossTask();
		super.getTaskConfig().setLocalStrategy(LocalStrategy.NESTEDLOOP_STREAMED_OUTER_SECOND);
		super.getTaskConfig().setMemorySize(1 * 1024 * 1024);
		
		super.registerTask(testTask, MockCrossStub.class);
		
		try {
			testTask.invoke();
		} catch (Exception e) {
			LOG.debug(e);
			Assert.fail("Invoke method caused exception.");
		}
		
		int expCnt = keyCnt1*valCnt1*keyCnt2*valCnt2;
		
		Assert.assertTrue("Resultset size was "+outList.size()+". Expected was "+expCnt, outList.size() == expCnt);
		
		outList.clear();
		
	}
	
	@Test
	public void testBlockEmptyInnerCrossTask() {

		int keyCnt1 = 10;
		int valCnt1 = 1;
		
		int keyCnt2 = 0;
		int valCnt2 = 0;
		
		super.initEnvironment(1*1024*1024);
		super.addInput(new RegularlyGeneratedInputGenerator(keyCnt1, valCnt1, false));
		super.addInput(new RegularlyGeneratedInputGenerator(keyCnt2, valCnt2, false));
		super.addOutput(outList);
		
		CrossTask testTask = new CrossTask();
		super.getTaskConfig().setLocalStrategy(LocalStrategy.NESTEDLOOP_BLOCKED_OUTER_FIRST);
		super.getTaskConfig().setMemorySize(1 * 1024 * 1024);
		
		super.registerTask(testTask, MockCrossStub.class);
		
		try {
			testTask.invoke();
		} catch (Exception e) {
			LOG.debug(e);
			Assert.fail("Invoke method caused exception.");
		}
		
		int expCnt = keyCnt1*valCnt1*keyCnt2*valCnt2;
		
		Assert.assertTrue("Resultset size was "+outList.size()+". Expected was "+expCnt, outList.size() == expCnt);
		
		outList.clear();
		
	}
	
	@Test
	public void testBlockEmptyOuterCrossTask() {

		int keyCnt1 = 10;
		int valCnt1 = 1;
		
		int keyCnt2 = 0;
		int valCnt2 = 0;
		
		super.initEnvironment(1*1024*1024);
		super.addInput(new RegularlyGeneratedInputGenerator(keyCnt1, valCnt1, false));
		super.addInput(new RegularlyGeneratedInputGenerator(keyCnt2, valCnt2, false));
		super.addOutput(outList);
		
		CrossTask testTask = new CrossTask();
		super.getTaskConfig().setLocalStrategy(LocalStrategy.NESTEDLOOP_BLOCKED_OUTER_SECOND);
		super.getTaskConfig().setMemorySize(1 * 1024 * 1024);
		
		super.registerTask(testTask, MockCrossStub.class);
		
		try {
			testTask.invoke();
		} catch (Exception e) {
			LOG.debug(e);
			Assert.fail("Invoke method caused exception.");
		}
		
		int expCnt = keyCnt1*valCnt1*keyCnt2*valCnt2;
		
		Assert.assertTrue("Resultset size was "+outList.size()+". Expected was "+expCnt, outList.size() == expCnt);
		
		outList.clear();
		
	}
	
	
	
	@Test
	public void testFailingStreamCrossTask() {

		int keyCnt1 = 10;
		int valCnt1 = 1;
		
		int keyCnt2 = 100;
		int valCnt2 = 4;
		
		super.initEnvironment(1*1024*1024);
		super.addInput(new RegularlyGeneratedInputGenerator(keyCnt1, valCnt1, false), 1);
		super.addInput(new RegularlyGeneratedInputGenerator(keyCnt2, valCnt2, false), 2);
		super.addOutput(this.outList);
		
		CrossTask testTask = new CrossTask();
		super.getTaskConfig().setLocalStrategy(LocalStrategy.NESTEDLOOP_STREAMED_OUTER_FIRST);
		super.getTaskConfig().setMemorySize(1 * 1024 * 1024);
		
		super.registerTask(testTask, MockFailingCrossStub.class);
		
		boolean stubFailed = false;
		
		try {
			testTask.invoke();
		} catch (Exception e) {
			stubFailed = true;
		}
		
		Assert.assertTrue("Stub exception was not forwarded.", stubFailed);
		
		this.outList.clear();
		
	}

	@Test
	public void testCancelBlockCrossTaskInit() {
		
		int keyCnt = 10;
		int valCnt = 1;
		
		super.initEnvironment(1*1024*1024);
		super.addInput(new RegularlyGeneratedInputGenerator(keyCnt, valCnt, false), 1);
		super.addInput(new DelayingInfinitiveInputIterator(100), 2);
		super.addOutput(this.outList);
		
		final CrossTask testTask = new CrossTask();
		super.getTaskConfig().setLocalStrategy(LocalStrategy.NESTEDLOOP_BLOCKED_OUTER_FIRST);
		super.getTaskConfig().setMemorySize(1 * 1024 * 1024);
		
		super.registerTask(testTask, MockCrossStub.class);
		
		Thread taskRunner = new Thread() {
			@Override
			public void run() {
				try {
					testTask.invoke();
				} catch (Exception ie) {
					ie.printStackTrace();
					Assert.fail("Task threw exception although it was properly canceled");
				}
			}
		};
		taskRunner.start();
		
		TaskCancelThread tct = new TaskCancelThread(1, taskRunner, testTask);
		tct.start();
		
		try {
			tct.join();
			taskRunner.join();		
		} catch(InterruptedException ie) {
			Assert.fail("Joining threads failed");
		}
		
	}
	
	@Test
	public void testCancelBlockCrossTaskCrossing() {
		
		int keyCnt = 10;
		int valCnt = 1;
		
		super.initEnvironment(1*1024*1024);
		super.addInput(new RegularlyGeneratedInputGenerator(keyCnt, valCnt, false), 1);
		super.addInput(new DelayingInfinitiveInputIterator(100), 2);
		super.addOutput(this.outList);
		
		final CrossTask testTask = new CrossTask();
		super.getTaskConfig().setLocalStrategy(LocalStrategy.NESTEDLOOP_BLOCKED_OUTER_SECOND);
		super.getTaskConfig().setMemorySize(1 * 1024 * 1024);
		
		super.registerTask(testTask, MockCrossStub.class);
		
		Thread taskRunner = new Thread() {
			@Override
			public void run() {
				try {
					testTask.invoke();
				} catch (Exception ie) {
					ie.printStackTrace();
					Assert.fail("Task threw exception although it was properly canceled");
				}
			}
		};
		taskRunner.start();
		
		TaskCancelThread tct = new TaskCancelThread(1, taskRunner, testTask);
		tct.start();
		
		try {
			tct.join();
			taskRunner.join();		
		} catch(InterruptedException ie) {
			Assert.fail("Joining threads failed");
		}
		
	}
	
	@Test
	public void testCancelStreamCrossTaskInit() {
		
		int keyCnt = 10;
		int valCnt = 1;
		
		super.initEnvironment(1*1024*1024);
		super.addInput(new RegularlyGeneratedInputGenerator(keyCnt, valCnt, false), 1);
		super.addInput(new DelayingInfinitiveInputIterator(100), 2);
		super.addOutput(this.outList);
		
		final CrossTask testTask = new CrossTask();
		super.getTaskConfig().setLocalStrategy(LocalStrategy.NESTEDLOOP_STREAMED_OUTER_FIRST);
		super.getTaskConfig().setMemorySize(1 * 1024 * 1024);
		
		super.registerTask(testTask, MockCrossStub.class);
		
		Thread taskRunner = new Thread() {
			@Override
			public void run() {
				try {
					testTask.invoke();
				} catch (Exception ie) {
					ie.printStackTrace();
					Assert.fail("Task threw exception although it was properly canceled");
				}
			}
		};
		taskRunner.start();
		
		TaskCancelThread tct = new TaskCancelThread(1, taskRunner, testTask);
		tct.start();
		
		try {
			tct.join();
			taskRunner.join();		
		} catch(InterruptedException ie) {
			Assert.fail("Joining threads failed");
		}
		
	}
	
	@Test
	public void testCancelStreamCrossTaskCrossing() {
		
		int keyCnt = 10;
		int valCnt = 1;
		
		super.initEnvironment(1*1024*1024);
		super.addInput(new RegularlyGeneratedInputGenerator(keyCnt, valCnt, false), 1);
		super.addInput(new DelayingInfinitiveInputIterator(100), 2);
		super.addOutput(this.outList);
		
		final CrossTask testTask = new CrossTask();
		super.getTaskConfig().setLocalStrategy(LocalStrategy.NESTEDLOOP_STREAMED_OUTER_SECOND);
		super.getTaskConfig().setMemorySize(1 * 1024 * 1024);
		
		super.registerTask(testTask, MockCrossStub.class);
		
		Thread taskRunner = new Thread() {
			@Override
			public void run() {
				try {
					testTask.invoke();
				} catch (Exception ie) {
					ie.printStackTrace();
					Assert.fail("Task threw exception although it was properly canceled");
				}
			}
		};
		taskRunner.start();
		
		TaskCancelThread tct = new TaskCancelThread(1, taskRunner, testTask);
		tct.start();
		
		try {
			tct.join();
			taskRunner.join();		
		} catch(InterruptedException ie) {
			Assert.fail("Joining threads failed");
		}
		
	}
	
	public static class MockCrossStub extends CrossStub {

		@Override
<<<<<<< HEAD
		public void cross(PactInteger key1, PactInteger value1, PactInteger key2, PactInteger value2,
				Collector<PactInteger, PactInteger> out) {
			
			Assert.assertTrue("Key was given multiple times into user code",!this.hashSet.contains(System.identityHashCode(key1)));
			Assert.assertTrue("Key was given multiple times into user code",!this.hashSet.contains(System.identityHashCode(key2)));
			Assert.assertTrue("Value was given multiple times into user code",!this.hashSet.contains(System.identityHashCode(value1)));
			Assert.assertTrue("Value was given multiple times into user code",!this.hashSet.contains(System.identityHashCode(value2)));
			
			this.hashSet.add(System.identityHashCode(key1));
			this.hashSet.add(System.identityHashCode(key2));
			this.hashSet.add(System.identityHashCode(value1));
			this.hashSet.add(System.identityHashCode(value2));
=======
		public void cross(PactRecord record1, PactRecord record2, Collector out) {
>>>>>>> 3775fdca
			
			out.collect(record1);			
		}
	}
	
	public static class MockFailingCrossStub extends CrossStub {

		int cnt = 0;
		
		@Override
		public void cross(PactRecord record1, PactRecord record2, Collector out) {
			
			if(++this.cnt>=10) {
				throw new RuntimeException("Expected Test Exception");
			}
						
			out.collect(record1);			
		}
	}
	
	
	
}<|MERGE_RESOLUTION|>--- conflicted
+++ resolved
@@ -259,9 +259,9 @@
 		int valCnt2 = 0;
 		
 		super.initEnvironment(1*1024*1024);
-		super.addInput(new RegularlyGeneratedInputGenerator(keyCnt1, valCnt1, false));
-		super.addInput(new RegularlyGeneratedInputGenerator(keyCnt2, valCnt2, false));
-		super.addOutput(outList);
+		super.addInput(new RegularlyGeneratedInputGenerator(keyCnt1, valCnt1, false), 0);
+		super.addInput(new RegularlyGeneratedInputGenerator(keyCnt2, valCnt2, false), 1);
+		super.addOutput(this.outList);
 		
 		CrossTask testTask = new CrossTask();
 		super.getTaskConfig().setLocalStrategy(LocalStrategy.NESTEDLOOP_STREAMED_OUTER_SECOND);
@@ -278,9 +278,9 @@
 		
 		int expCnt = keyCnt1*valCnt1*keyCnt2*valCnt2;
 		
-		Assert.assertTrue("Resultset size was "+outList.size()+". Expected was "+expCnt, outList.size() == expCnt);
-		
-		outList.clear();
+		Assert.assertTrue("Resultset size was "+this.outList.size()+". Expected was "+expCnt, this.outList.size() == expCnt);
+		
+		this.outList.clear();
 		
 	}
 	
@@ -294,9 +294,9 @@
 		int valCnt2 = 0;
 		
 		super.initEnvironment(1*1024*1024);
-		super.addInput(new RegularlyGeneratedInputGenerator(keyCnt1, valCnt1, false));
-		super.addInput(new RegularlyGeneratedInputGenerator(keyCnt2, valCnt2, false));
-		super.addOutput(outList);
+		super.addInput(new RegularlyGeneratedInputGenerator(keyCnt1, valCnt1, false), 0);
+		super.addInput(new RegularlyGeneratedInputGenerator(keyCnt2, valCnt2, false), 1);
+		super.addOutput(this.outList);
 		
 		CrossTask testTask = new CrossTask();
 		super.getTaskConfig().setLocalStrategy(LocalStrategy.NESTEDLOOP_BLOCKED_OUTER_FIRST);
@@ -313,9 +313,9 @@
 		
 		int expCnt = keyCnt1*valCnt1*keyCnt2*valCnt2;
 		
-		Assert.assertTrue("Resultset size was "+outList.size()+". Expected was "+expCnt, outList.size() == expCnt);
-		
-		outList.clear();
+		Assert.assertTrue("Resultset size was "+this.outList.size()+". Expected was "+expCnt, this.outList.size() == expCnt);
+		
+		this.outList.clear();
 		
 	}
 	
@@ -329,9 +329,9 @@
 		int valCnt2 = 0;
 		
 		super.initEnvironment(1*1024*1024);
-		super.addInput(new RegularlyGeneratedInputGenerator(keyCnt1, valCnt1, false));
-		super.addInput(new RegularlyGeneratedInputGenerator(keyCnt2, valCnt2, false));
-		super.addOutput(outList);
+		super.addInput(new RegularlyGeneratedInputGenerator(keyCnt1, valCnt1, false), 0);
+		super.addInput(new RegularlyGeneratedInputGenerator(keyCnt2, valCnt2, false), 1);
+		super.addOutput(this.outList);
 		
 		CrossTask testTask = new CrossTask();
 		super.getTaskConfig().setLocalStrategy(LocalStrategy.NESTEDLOOP_BLOCKED_OUTER_SECOND);
@@ -348,9 +348,9 @@
 		
 		int expCnt = keyCnt1*valCnt1*keyCnt2*valCnt2;
 		
-		Assert.assertTrue("Resultset size was "+outList.size()+". Expected was "+expCnt, outList.size() == expCnt);
-		
-		outList.clear();
+		Assert.assertTrue("Resultset size was "+this.outList.size()+". Expected was "+expCnt, this.outList.size() == expCnt);
+		
+		this.outList.clear();
 		
 	}
 	
@@ -561,24 +561,9 @@
 	public static class MockCrossStub extends CrossStub {
 
 		@Override
-<<<<<<< HEAD
-		public void cross(PactInteger key1, PactInteger value1, PactInteger key2, PactInteger value2,
-				Collector<PactInteger, PactInteger> out) {
+		public void cross(PactRecord record1, PactRecord record2, Collector out) {
 			
-			Assert.assertTrue("Key was given multiple times into user code",!this.hashSet.contains(System.identityHashCode(key1)));
-			Assert.assertTrue("Key was given multiple times into user code",!this.hashSet.contains(System.identityHashCode(key2)));
-			Assert.assertTrue("Value was given multiple times into user code",!this.hashSet.contains(System.identityHashCode(value1)));
-			Assert.assertTrue("Value was given multiple times into user code",!this.hashSet.contains(System.identityHashCode(value2)));
-			
-			this.hashSet.add(System.identityHashCode(key1));
-			this.hashSet.add(System.identityHashCode(key2));
-			this.hashSet.add(System.identityHashCode(value1));
-			this.hashSet.add(System.identityHashCode(value2));
-=======
-		public void cross(PactRecord record1, PactRecord record2, Collector out) {
->>>>>>> 3775fdca
-			
-			out.collect(record1);			
+			out.collect(record1);
 		}
 	}
 	
