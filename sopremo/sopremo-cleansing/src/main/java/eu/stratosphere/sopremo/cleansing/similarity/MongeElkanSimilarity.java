package eu.stratosphere.sopremo.cleansing.similarity;

<<<<<<< HEAD
import org.codehaus.jackson.JsonNode;
import org.codehaus.jackson.node.DoubleNode;
=======
>>>>>>> 082f89a3
import eu.stratosphere.sopremo.EvaluationContext;
import eu.stratosphere.sopremo.JsonUtil;
import eu.stratosphere.sopremo.expressions.EvaluationExpression;
import eu.stratosphere.sopremo.jsondatamodel.ArrayNode;
import eu.stratosphere.sopremo.jsondatamodel.DoubleNode;
import eu.stratosphere.sopremo.jsondatamodel.JsonNode;

public class MongeElkanSimilarity extends EvaluationExpression {
	/**
	 * 
	 */
<<<<<<< HEAD
	private static final long serialVersionUID = 3635602165354195576L;
=======
	private static final long serialVersionUID = 1688822374984917780L;
>>>>>>> 082f89a3

	private EvaluationExpression baseMeasure;

	private final EvaluationExpression leftExpression, rightExpression;

	public MongeElkanSimilarity(EvaluationExpression baseMeasure, EvaluationExpression leftExpression,
			EvaluationExpression rightExpression) {
		this.baseMeasure = baseMeasure;
		this.leftExpression = leftExpression;
		this.rightExpression = rightExpression;
	}

	@Override
	public JsonNode evaluate(JsonNode node, EvaluationContext context) {
		JsonNode leftValues = this.leftExpression.evaluate(node, context);
		JsonNode rightValues = this.rightExpression.evaluate(node, context);

		if (((ArrayNode) leftValues).size() == 0 || ((ArrayNode) rightValues).size() == 0)
			return DoubleNode.valueOf(0);

		double sum = 0;
		for (JsonNode leftValue : (ArrayNode) leftValues) {
			double max = 0;
<<<<<<< HEAD
			for (JsonNode rightValue : rightValues)
				max = Math.max(max, this.baseMeasure.evaluate(JsonUtil.asArray(leftValue, rightValue), context)
					.getDoubleValue());
=======
			for (JsonNode rightValue : (ArrayNode) rightValues) {
				max = Math.max(max,
					((DoubleNode) baseMeasure.evaluate(JsonUtil.asArray(leftValue, rightValue), context))
						.getDoubleValue());
			}
>>>>>>> 082f89a3
			sum += max;
		}

		return DoubleNode.valueOf(sum / ((ArrayNode)leftValues).size());
	}

	@Override
	public int hashCode() {
		final int prime = 31;
		int result = 1;
		result = prime * result + this.baseMeasure.hashCode();
		result = prime * result + this.leftExpression.hashCode();
		result = prime * result + this.rightExpression.hashCode();
		return result;
	}

	@Override
	public boolean equals(Object obj) {
		if (this == obj)
			return true;
		if (obj == null)
			return false;
		if (this.getClass() != obj.getClass())
			return false;
		MongeElkanSimilarity other = (MongeElkanSimilarity) obj;
		return this.baseMeasure.equals(other.baseMeasure) && this.leftExpression.equals(other.leftExpression)
			&& this.rightExpression.equals(other.rightExpression);
	}

	@Override
	protected void toString(StringBuilder builder) {
		builder.append("monge elkan of").append(this.baseMeasure);
	}
}<|MERGE_RESOLUTION|>--- conflicted
+++ resolved
@@ -1,10 +1,5 @@
 package eu.stratosphere.sopremo.cleansing.similarity;
 
-<<<<<<< HEAD
-import org.codehaus.jackson.JsonNode;
-import org.codehaus.jackson.node.DoubleNode;
-=======
->>>>>>> 082f89a3
 import eu.stratosphere.sopremo.EvaluationContext;
 import eu.stratosphere.sopremo.JsonUtil;
 import eu.stratosphere.sopremo.expressions.EvaluationExpression;
@@ -16,11 +11,7 @@
 	/**
 	 * 
 	 */
-<<<<<<< HEAD
-	private static final long serialVersionUID = 3635602165354195576L;
-=======
 	private static final long serialVersionUID = 1688822374984917780L;
->>>>>>> 082f89a3
 
 	private EvaluationExpression baseMeasure;
 
@@ -44,17 +35,11 @@
 		double sum = 0;
 		for (JsonNode leftValue : (ArrayNode) leftValues) {
 			double max = 0;
-<<<<<<< HEAD
-			for (JsonNode rightValue : rightValues)
-				max = Math.max(max, this.baseMeasure.evaluate(JsonUtil.asArray(leftValue, rightValue), context)
-					.getDoubleValue());
-=======
 			for (JsonNode rightValue : (ArrayNode) rightValues) {
 				max = Math.max(max,
 					((DoubleNode) baseMeasure.evaluate(JsonUtil.asArray(leftValue, rightValue), context))
 						.getDoubleValue());
 			}
->>>>>>> 082f89a3
 			sum += max;
 		}
 
